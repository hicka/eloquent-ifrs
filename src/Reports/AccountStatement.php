<?php
/**
 * Eloquent IFRS Accounting
 *
 * @author    Edward Mungai
 * @copyright Edward Mungai, 2020, Germany
 * @license   MIT
 */
namespace IFRS\Reports;

use Carbon\Carbon;

use Illuminate\Support\Facades\Auth;
use Illuminate\Support\Facades\DB;

use IFRS\Models\Account;
use IFRS\Models\Currency;
use IFRS\Models\Entity;
use IFRS\Models\ReportingPeriod;
use IFRS\Models\Ledger;
use IFRS\Models\Transaction;

use IFRS\Exceptions\MissingAccount;
use Illuminate\Database\Query\Builder;

class AccountStatement
{
    /**
     * Account Statement Currency.
     *
     * @var Currency
     */
    protected $currency;

    /**
     * Account Statement Account.
     *
     * @var Account
     */
    protected $account;

    /**
     * Account Statement Entity.
     *
     * @var Entity
     */
    protected $entity;

    /**
     * Account Statement balances.
     *
     * @var array
     */
    public $balances = [
        "opening" => 0,
        "closing" => 0
    ];

    /**
     * Account Statement period.
     *
     * @var array
     */
    public $period = [
        "startDate" => null,
        "endDate" => null
    ];

    /**
     * Account Statement transactions.
     *
     * @var array
     */
    public $transactions = [];

    /**
     * Build Statement Query
     *
     * @return Builder
     */
    protected function buildQuery()
    {
<<<<<<< HEAD
        $query = DB::table('ifrs_transactions')
        ->leftJoin('ifrs_ledgers', 'ifrs_transactions.id', '=', 'ifrs_ledgers.transaction_id')
            ->where('ifrs_transactions.deleted_at', null)
            ->where("ifrs_transactions.entity_id", $this->entity->id)
            ->where("ifrs_transactions.transaction_date", ">=", $this->period['startDate'])
            ->where("ifrs_transactions.transaction_date", "<=", $this->period['endDate'])
            ->where("ifrs_transactions.currency_id", $this->currency->id)
            ->select(
                'ifrs_transactions.id',
                'ifrs_transactions.transaction_date',
                'ifrs_transactions.transaction_no',
                'ifrs_transactions.reference',
                'ifrs_transactions.transaction_type',
                'ifrs_transactions.narration'
=======
        $transactionModel = new Transaction;
        $query = DB::table(config('ifrs.table_prefix').$transactionModel->getTable())->leftJoin(config('ifrs.table_prefix').'ledgers', config('ifrs.table_prefix').'transactions.id', '=', config('ifrs.table_prefix').'ledgers.transaction_id')
            ->where(config('ifrs.table_prefix').'transactions.deleted_at', null)
            ->where(config('ifrs.table_prefix')."transactions.entity_id", $this->entity->id)
            ->where(config('ifrs.table_prefix')."transactions.transaction_date", ">=", $this->period['startDate'])
            ->where(config('ifrs.table_prefix')."transactions.transaction_date", "<=", $this->period['endDate'])
            ->where(config('ifrs.table_prefix')."transactions.currency_id", $this->currency->id)
            ->select(
                config('ifrs.table_prefix').'transactions.id',
                config('ifrs.table_prefix').'transactions.transaction_date',
                config('ifrs.table_prefix').'transactions.transaction_no',
                config('ifrs.table_prefix').'transactions.reference',
                config('ifrs.table_prefix').'transactions.transaction_type',
                config('ifrs.table_prefix').'transactions.narration'
>>>>>>> bae3f1a1
            )->distinct();

        $query->where(
            function ($query){
<<<<<<< HEAD
                $query->where("ifrs_ledgers.post_account", $this->account->id)
                    ->orwhere("ifrs_ledgers.folio_account", $this->account->id);
=======
                $query->where(config('ifrs.table_prefix')."ledgers.post_account", $this->account->id)
                    ->orwhere(config('ifrs.table_prefix')."ledgers.folio_account", $this->account->id);
>>>>>>> bae3f1a1
            }
        );

        return $query;
    }

    /**
     * Print Account Statement attributes.
     *
     * @return object
     */
    public function attributes()
    {
        return (object) [
            "Account" => $this->account->name,
            "Currency" => $this->currency->name,
            "Entity" => $this->entity->name,
            "Period" => $this->period,
            "Balances" => $this->balances,
            "Transactions" => $this->transactions
        ];
    }

    /**
     * Construct Account Statement for the account for the period.
     *
     * @param int    $accountId
     * @param int    $currencyId
     * @param string $startDate
     * @param string $endDate
     */
    public function __construct(
        int $accountId = null,
        int $currencyId = null,
        string $startDate = null,
        string $endDate = null
    ) {
        if (is_null($accountId)) {
            throw new MissingAccount("Account Statement");
        } else {
            $this->account = Account::find($accountId);
        }

        $this->entity = Auth::user()->entity;

        $this->period['startDate'] = is_null($startDate)? ReportingPeriod::periodStart(): Carbon::parse($startDate);
        $this->period['endDate'] = is_null($endDate)? Carbon::now(): Carbon::parse($endDate);
        $this->currency = is_null($currencyId)? $this->entity->currency: Currency::find($currencyId);
    }

    /**
     * Get Account Statement Transactions.
     */
    public function getTransactions() : void
    {
        $query = $this->buildQuery();
        $this->balances['opening'] = $this->account->openingBalance((string)ReportingPeriod::year($this->period['startDate']));
        $this->balances['closing'] += $this->balances['opening'];

        $balance = $this->balances['opening'];
        foreach ($query->get() as $transaction) {
            $transaction->debit = $transaction->credit = 0;

            $contribution = Ledger::contribution($this->account, $transaction->id);
            $this->balances['closing'] += $contribution;
            $balance += $contribution;
            $transaction->balance = $balance;

            $contribution > 0 ? $transaction->debit = abs($contribution) : $transaction->credit = abs($contribution);

            $transaction->transaction_type = config('ifrs')['transactions'][$transaction->transaction_type];

            array_push($this->transactions, $transaction);
        }
    }
}<|MERGE_RESOLUTION|>--- conflicted
+++ resolved
@@ -1,200 +1,178 @@
-<?php
-/**
- * Eloquent IFRS Accounting
- *
- * @author    Edward Mungai
- * @copyright Edward Mungai, 2020, Germany
- * @license   MIT
- */
-namespace IFRS\Reports;
-
-use Carbon\Carbon;
-
-use Illuminate\Support\Facades\Auth;
-use Illuminate\Support\Facades\DB;
-
-use IFRS\Models\Account;
-use IFRS\Models\Currency;
-use IFRS\Models\Entity;
-use IFRS\Models\ReportingPeriod;
-use IFRS\Models\Ledger;
-use IFRS\Models\Transaction;
-
-use IFRS\Exceptions\MissingAccount;
-use Illuminate\Database\Query\Builder;
-
-class AccountStatement
-{
-    /**
-     * Account Statement Currency.
-     *
-     * @var Currency
-     */
-    protected $currency;
-
-    /**
-     * Account Statement Account.
-     *
-     * @var Account
-     */
-    protected $account;
-
-    /**
-     * Account Statement Entity.
-     *
-     * @var Entity
-     */
-    protected $entity;
-
-    /**
-     * Account Statement balances.
-     *
-     * @var array
-     */
-    public $balances = [
-        "opening" => 0,
-        "closing" => 0
-    ];
-
-    /**
-     * Account Statement period.
-     *
-     * @var array
-     */
-    public $period = [
-        "startDate" => null,
-        "endDate" => null
-    ];
-
-    /**
-     * Account Statement transactions.
-     *
-     * @var array
-     */
-    public $transactions = [];
-
-    /**
-     * Build Statement Query
-     *
-     * @return Builder
-     */
-    protected function buildQuery()
-    {
-<<<<<<< HEAD
-        $query = DB::table('ifrs_transactions')
-        ->leftJoin('ifrs_ledgers', 'ifrs_transactions.id', '=', 'ifrs_ledgers.transaction_id')
-            ->where('ifrs_transactions.deleted_at', null)
-            ->where("ifrs_transactions.entity_id", $this->entity->id)
-            ->where("ifrs_transactions.transaction_date", ">=", $this->period['startDate'])
-            ->where("ifrs_transactions.transaction_date", "<=", $this->period['endDate'])
-            ->where("ifrs_transactions.currency_id", $this->currency->id)
-            ->select(
-                'ifrs_transactions.id',
-                'ifrs_transactions.transaction_date',
-                'ifrs_transactions.transaction_no',
-                'ifrs_transactions.reference',
-                'ifrs_transactions.transaction_type',
-                'ifrs_transactions.narration'
-=======
-        $transactionModel = new Transaction;
-        $query = DB::table(config('ifrs.table_prefix').$transactionModel->getTable())->leftJoin(config('ifrs.table_prefix').'ledgers', config('ifrs.table_prefix').'transactions.id', '=', config('ifrs.table_prefix').'ledgers.transaction_id')
-            ->where(config('ifrs.table_prefix').'transactions.deleted_at', null)
-            ->where(config('ifrs.table_prefix')."transactions.entity_id", $this->entity->id)
-            ->where(config('ifrs.table_prefix')."transactions.transaction_date", ">=", $this->period['startDate'])
-            ->where(config('ifrs.table_prefix')."transactions.transaction_date", "<=", $this->period['endDate'])
-            ->where(config('ifrs.table_prefix')."transactions.currency_id", $this->currency->id)
-            ->select(
-                config('ifrs.table_prefix').'transactions.id',
-                config('ifrs.table_prefix').'transactions.transaction_date',
-                config('ifrs.table_prefix').'transactions.transaction_no',
-                config('ifrs.table_prefix').'transactions.reference',
-                config('ifrs.table_prefix').'transactions.transaction_type',
-                config('ifrs.table_prefix').'transactions.narration'
->>>>>>> bae3f1a1
-            )->distinct();
-
-        $query->where(
-            function ($query){
-<<<<<<< HEAD
-                $query->where("ifrs_ledgers.post_account", $this->account->id)
-                    ->orwhere("ifrs_ledgers.folio_account", $this->account->id);
-=======
-                $query->where(config('ifrs.table_prefix')."ledgers.post_account", $this->account->id)
-                    ->orwhere(config('ifrs.table_prefix')."ledgers.folio_account", $this->account->id);
->>>>>>> bae3f1a1
-            }
-        );
-
-        return $query;
-    }
-
-    /**
-     * Print Account Statement attributes.
-     *
-     * @return object
-     */
-    public function attributes()
-    {
-        return (object) [
-            "Account" => $this->account->name,
-            "Currency" => $this->currency->name,
-            "Entity" => $this->entity->name,
-            "Period" => $this->period,
-            "Balances" => $this->balances,
-            "Transactions" => $this->transactions
-        ];
-    }
-
-    /**
-     * Construct Account Statement for the account for the period.
-     *
-     * @param int    $accountId
-     * @param int    $currencyId
-     * @param string $startDate
-     * @param string $endDate
-     */
-    public function __construct(
-        int $accountId = null,
-        int $currencyId = null,
-        string $startDate = null,
-        string $endDate = null
-    ) {
-        if (is_null($accountId)) {
-            throw new MissingAccount("Account Statement");
-        } else {
-            $this->account = Account::find($accountId);
-        }
-
-        $this->entity = Auth::user()->entity;
-
-        $this->period['startDate'] = is_null($startDate)? ReportingPeriod::periodStart(): Carbon::parse($startDate);
-        $this->period['endDate'] = is_null($endDate)? Carbon::now(): Carbon::parse($endDate);
-        $this->currency = is_null($currencyId)? $this->entity->currency: Currency::find($currencyId);
-    }
-
-    /**
-     * Get Account Statement Transactions.
-     */
-    public function getTransactions() : void
-    {
-        $query = $this->buildQuery();
-        $this->balances['opening'] = $this->account->openingBalance((string)ReportingPeriod::year($this->period['startDate']));
-        $this->balances['closing'] += $this->balances['opening'];
-
-        $balance = $this->balances['opening'];
-        foreach ($query->get() as $transaction) {
-            $transaction->debit = $transaction->credit = 0;
-
-            $contribution = Ledger::contribution($this->account, $transaction->id);
-            $this->balances['closing'] += $contribution;
-            $balance += $contribution;
-            $transaction->balance = $balance;
-
-            $contribution > 0 ? $transaction->debit = abs($contribution) : $transaction->credit = abs($contribution);
-
-            $transaction->transaction_type = config('ifrs')['transactions'][$transaction->transaction_type];
-
-            array_push($this->transactions, $transaction);
-        }
-    }
-}+<?php
+/**
+ * Eloquent IFRS Accounting
+ *
+ * @author    Edward Mungai
+ * @copyright Edward Mungai, 2020, Germany
+ * @license   MIT
+ */
+namespace IFRS\Reports;
+
+use Carbon\Carbon;
+
+use Illuminate\Support\Facades\Auth;
+use Illuminate\Support\Facades\DB;
+
+use IFRS\Models\Account;
+use IFRS\Models\Currency;
+use IFRS\Models\Entity;
+use IFRS\Models\ReportingPeriod;
+use IFRS\Models\Ledger;
+use IFRS\Models\Transaction;
+
+use IFRS\Exceptions\MissingAccount;
+use Illuminate\Database\Query\Builder;
+
+class AccountStatement
+{
+    /**
+     * Account Statement Currency.
+     *
+     * @var Currency
+     */
+    protected $currency;
+
+    /**
+     * Account Statement Account.
+     *
+     * @var Account
+     */
+    protected $account;
+
+    /**
+     * Account Statement Entity.
+     *
+     * @var Entity
+     */
+    protected $entity;
+
+    /**
+     * Account Statement balances.
+     *
+     * @var array
+     */
+    public $balances = [
+        "opening" => 0,
+        "closing" => 0
+    ];
+
+    /**
+     * Account Statement period.
+     *
+     * @var array
+     */
+    public $period = [
+        "startDate" => null,
+        "endDate" => null
+    ];
+
+    /**
+     * Account Statement transactions.
+     *
+     * @var array
+     */
+    public $transactions = [];
+
+    /**
+     * Build Statement Query
+     *
+     * @return Builder
+     */
+    protected function buildQuery()
+    {
+        $transactionModel = new Transaction;
+        $query = DB::table(config('ifrs.table_prefix').$transactionModel->getTable())->leftJoin(config('ifrs.table_prefix').'ledgers', config('ifrs.table_prefix').'transactions.id', '=', config('ifrs.table_prefix').'ledgers.transaction_id')
+            ->where(config('ifrs.table_prefix').'transactions.deleted_at', null)
+            ->where(config('ifrs.table_prefix')."transactions.entity_id", $this->entity->id)
+            ->where(config('ifrs.table_prefix')."transactions.transaction_date", ">=", $this->period['startDate'])
+            ->where(config('ifrs.table_prefix')."transactions.transaction_date", "<=", $this->period['endDate'])
+            ->where(config('ifrs.table_prefix')."transactions.currency_id", $this->currency->id)
+            ->select(
+                config('ifrs.table_prefix').'transactions.id',
+                config('ifrs.table_prefix').'transactions.transaction_date',
+                config('ifrs.table_prefix').'transactions.transaction_no',
+                config('ifrs.table_prefix').'transactions.reference',
+                config('ifrs.table_prefix').'transactions.transaction_type',
+                config('ifrs.table_prefix').'transactions.narration'
+            )->distinct();
+
+        $query->where(
+            function ($query){
+                $query->where(config('ifrs.table_prefix')."ledgers.post_account", $this->account->id)
+                    ->orwhere(config('ifrs.table_prefix')."ledgers.folio_account", $this->account->id);
+            }
+        );
+
+        return $query;
+    }
+
+    /**
+     * Print Account Statement attributes.
+     *
+     * @return object
+     */
+    public function attributes()
+    {
+        return (object) [
+            "Account" => $this->account->name,
+            "Currency" => $this->currency->name,
+            "Entity" => $this->entity->name,
+            "Period" => $this->period,
+            "Balances" => $this->balances,
+            "Transactions" => $this->transactions
+        ];
+    }
+
+    /**
+     * Construct Account Statement for the account for the period.
+     *
+     * @param int    $accountId
+     * @param int    $currencyId
+     * @param string $startDate
+     * @param string $endDate
+     */
+    public function __construct(
+        int $accountId = null,
+        int $currencyId = null,
+        string $startDate = null,
+        string $endDate = null
+    ) {
+        if (is_null($accountId)) {
+            throw new MissingAccount("Account Statement");
+        } else {
+            $this->account = Account::find($accountId);
+        }
+
+        $this->entity = Auth::user()->entity;
+
+        $this->period['startDate'] = is_null($startDate)? ReportingPeriod::periodStart(): Carbon::parse($startDate);
+        $this->period['endDate'] = is_null($endDate)? Carbon::now(): Carbon::parse($endDate);
+        $this->currency = is_null($currencyId)? $this->entity->currency: Currency::find($currencyId);
+    }
+
+    /**
+     * Get Account Statement Transactions.
+     */
+    public function getTransactions() : void
+    {
+        $query = $this->buildQuery();
+        $this->balances['opening'] = $this->account->openingBalance((string)ReportingPeriod::year($this->period['startDate']));
+        $this->balances['closing'] += $this->balances['opening'];
+
+        $balance = $this->balances['opening'];
+        foreach ($query->get() as $transaction) {
+            $transaction->debit = $transaction->credit = 0;
+
+            $contribution = Ledger::contribution($this->account, $transaction->id);
+            $this->balances['closing'] += $contribution;
+            $balance += $contribution;
+            $transaction->balance = $balance;
+
+            $contribution > 0 ? $transaction->debit = abs($contribution) : $transaction->credit = abs($contribution);
+
+            $transaction->transaction_type = config('ifrs')['transactions'][$transaction->transaction_type];
+
+            array_push($this->transactions, $transaction);
+        }
+    }
+}